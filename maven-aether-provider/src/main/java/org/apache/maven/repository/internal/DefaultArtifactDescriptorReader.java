--- conflicted
+++ resolved
@@ -49,42 +49,6 @@
 import org.apache.maven.model.resolution.UnresolvableModelException;
 import org.codehaus.plexus.component.annotations.Component;
 import org.codehaus.plexus.component.annotations.Requirement;
-<<<<<<< HEAD
-import org.sonatype.aether.RepositoryEvent.EventType;
-import org.sonatype.aether.RepositoryException;
-import org.sonatype.aether.RepositorySystemSession;
-import org.sonatype.aether.RequestTrace;
-import org.sonatype.aether.artifact.Artifact;
-import org.sonatype.aether.artifact.ArtifactType;
-import org.sonatype.aether.artifact.ArtifactTypeRegistry;
-import org.sonatype.aether.graph.Dependency;
-import org.sonatype.aether.graph.Exclusion;
-import org.sonatype.aether.impl.ArtifactDescriptorReader;
-import org.sonatype.aether.impl.ArtifactResolver;
-import org.sonatype.aether.impl.RemoteRepositoryManager;
-import org.sonatype.aether.impl.RepositoryEventDispatcher;
-import org.sonatype.aether.impl.VersionResolver;
-import org.sonatype.aether.transfer.ArtifactNotFoundException;
-import org.sonatype.aether.util.DefaultRequestTrace;
-import org.sonatype.aether.util.artifact.ArtifactProperties;
-import org.sonatype.aether.util.artifact.DefaultArtifact;
-import org.sonatype.aether.util.artifact.DefaultArtifactType;
-import org.sonatype.aether.util.listener.DefaultRepositoryEvent;
-import org.sonatype.aether.repository.WorkspaceRepository;
-import org.sonatype.aether.resolution.ArtifactDescriptorException;
-import org.sonatype.aether.resolution.ArtifactDescriptorRequest;
-import org.sonatype.aether.resolution.ArtifactDescriptorResult;
-import org.sonatype.aether.resolution.ArtifactRequest;
-import org.sonatype.aether.resolution.ArtifactResolutionException;
-import org.sonatype.aether.resolution.ArtifactResult;
-import org.sonatype.aether.resolution.VersionRequest;
-import org.sonatype.aether.resolution.VersionResolutionException;
-import org.sonatype.aether.resolution.VersionResult;
-import org.sonatype.aether.spi.locator.Service;
-import org.sonatype.aether.spi.locator.ServiceLocator;
-import org.sonatype.aether.spi.log.Logger;
-import org.sonatype.aether.spi.log.NullLogger;
-=======
 import org.eclipse.aether.RepositoryException;
 import org.eclipse.aether.RepositoryEvent.EventType;
 import org.eclipse.aether.RepositoryEvent;
@@ -121,7 +85,6 @@
 import org.eclipse.aether.spi.log.LoggerFactory;
 import org.eclipse.aether.spi.log.NullLoggerFactory;
 import org.eclipse.aether.transfer.ArtifactNotFoundException;
->>>>>>> 4fdcdbd2
 
 /**
  * @author Benjamin Bentmann
@@ -508,34 +471,17 @@
     private void missingDescriptor( RepositorySystemSession session, RequestTrace trace, Artifact artifact,
                                     Exception exception )
     {
-<<<<<<< HEAD
-        DefaultRepositoryEvent event =
-            new DefaultRepositoryEvent( EventType.ARTIFACT_DESCRIPTOR_MISSING, session, trace );
-        event.setArtifact( artifact );
-        event.setException( exception );
-
-        repositoryEventDispatcher.dispatch( event );
-=======
         RepositoryEvent.Builder event = new RepositoryEvent.Builder( session, EventType.ARTIFACT_DESCRIPTOR_MISSING );
         event.setTrace( trace );
         event.setArtifact( artifact );
         event.setException( exception );
 
         repositoryEventDispatcher.dispatch( event.build() );
->>>>>>> 4fdcdbd2
     }
 
     private void invalidDescriptor( RepositorySystemSession session, RequestTrace trace, Artifact artifact,
                                     Exception exception )
     {
-<<<<<<< HEAD
-        DefaultRepositoryEvent event =
-            new DefaultRepositoryEvent( EventType.ARTIFACT_DESCRIPTOR_INVALID, session, trace );
-        event.setArtifact( artifact );
-        event.setException( exception );
-
-        repositoryEventDispatcher.dispatch( event );
-=======
         RepositoryEvent.Builder event = new RepositoryEvent.Builder( session, EventType.ARTIFACT_DESCRIPTOR_INVALID );
         event.setTrace( trace );
         event.setArtifact( artifact );
@@ -552,7 +498,6 @@
             return ArtifactDescriptorPolicy.STRICT;
         }
         return policy.getPolicy( session, new ArtifactDescriptorPolicyRequest( artifact, request.getRequestContext() ) );
->>>>>>> 4fdcdbd2
     }
 
 }