--- conflicted
+++ resolved
@@ -1294,7 +1294,6 @@
     }
 
     @Override
-<<<<<<< HEAD
     public boolean isFailLevelWARN()
     {
         return this.failLevel.equals( FailLevel.WARN );
@@ -1316,17 +1315,6 @@
     public MavenExecutionRequest setFailLevel( FailLevel failLevel )
     {
         this.failLevel = failLevel;
-=======
-    public boolean isFailOnMissingProfiles()
-    {
-        return failOnMissingProfiles;
     }
     
-    @Override
-    public MavenExecutionRequest setFailOnMissingProfiles( boolean failOnMissingProfiles )
-    {
-        this.failOnMissingProfiles = failOnMissingProfiles;
->>>>>>> 7bf0a63d
-        return this;
-    }
 }